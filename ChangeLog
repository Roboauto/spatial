--- conflicted
+++ resolved
@@ -1,9 +1,3 @@
-<<<<<<< HEAD
-2014-03-12  Sylvain Bougerel  <sylvain.bougerel.devel@gmail.com>
-
-        * ticket #1 including idle_point_multiset.hpp stops project from
-        compiling https://sourceforge.net/p/spatial/tickets/1/ has been fixed.
-=======
 2014-10-22  Sylvain Bougerel  <sylvain.bougerel.devel@gmail.com>
 
         * The mapping iterator is now dissociated from the containers, its
@@ -15,7 +9,11 @@
         improvements on the performance of the mapping iterator and the erase
         function for the idle_* family of containers. Performance improvements
         between 5% and 50% faster.
->>>>>>> 0ab171c4
+
+2014-03-12  Sylvain Bougerel  <sylvain.bougerel.devel@gmail.com>
+
+        * ticket #1 including idle_point_multiset.hpp stops project from
+        compiling https://sourceforge.net/p/spatial/tickets/1/ has been fixed.
 
 2013-12-21  Sylvain Bougerel  <sylvain.bougerel.devel@gmail.com>
 
