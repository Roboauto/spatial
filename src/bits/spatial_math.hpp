// -*- C++ -*-
//
// Copyright Sylvain Bougerel 2009 - 2013.
// Distributed under the Boost Software License, Version 1.0.
// (See accompanying file COPYING or copy at
// http://www.boost.org/LICENSE_1_0.txt)

/**
 *  \file   spatial_math.hpp
 *  Gather in one file all the mathematical operations, mainly for the
 *  metric types.
 *
 *  Most of the mathematical operations written in this file are not very well
 *  optimized, and for a given compiler or architecture it would be easy to
 *  write more efficient algorithms. Therefore, if you are really looking to
 *  increase the speed of your computation, you might want to write your own
 *  metric optimized for the type you are working with.
 *
 *  \see neighbor
 */

#ifndef SPATIAL_MATH_HPP
#define SPATIAL_MATH_HPP

#include <limits>
#include <cmath>
#include <sstream>
#include "../exception.hpp"
#include "spatial_check_concept.hpp"

namespace spatial
{
  namespace except
  {
    /**
<<<<<<< HEAD
     *  Check that the distance given \c x has a positive value.
=======
     *  Check that the distance given in \c x has a positive value.
>>>>>>> 0ab171c4
     *  \throws negative_distance
     */
    template<typename Tp>
    inline typename enable_if<std::tr1::is_arithmetic<Tp> >::type
    check_positive_distance(Tp x)
    {
      if (x < Tp()) // Tp() == 0 by convention
        {
          std::stringstream out;
          out << x << " is negative";
          throw invalid_distance(out.str());
        }
    }

    /**
     *  This arithmetic check is only used when the macro
     *  SPATIAL_SAFER_ARITHMETICS is defined. Check that the absolute of an
     *  element has not led to an error such as an overflow, by forcing the
     *  error itself.
     *
     *  This check is not the best check for arithmetic errors. There are
     *  probably ways to make it faster, but it is intended to be portable and
     *  provide users with the possibility to quickly check the architmectics
     *  during computation with little efforts from their part.
     *
     *  The std::abs() function is working fine for floating point types,
     *  however, for signed integral types (char, wchar_t, short, int, long,
     *  long long) and their signed version, it returns an incorrect value when
     *  trying to compute std::abs(std::numeric_limits<signed int>::min()). To
     *  signal this issue we raise an exception in this case.
     */
    ///@{
    template <typename Tp>
    inline typename enable_if_c
    <std::numeric_limits<Tp>::is_integer
    && std::numeric_limits<Tp>::is_signed, Tp>::type
    check_abs(Tp x)
    {
      if (x == (std::numeric_limits<Tp>::min)())
        {
          std::stringstream out;
          out << "absolute of " << x << " caused overflow";
          throw arithmetic_error(out.str());
        }
      return std::abs(x);
    }
    template <typename Tp>
    inline typename enable_if_c
    <!std::numeric_limits<Tp>::is_integer
    || !std::numeric_limits<Tp>::is_signed, Tp>::type
    check_abs(Tp x)
    { return std::abs(x); }
    ///@}

    /**
     *  This arithmetic check is only used when the macro
     *  SPATIAL_SAFER_ARITHMETICS is defined. Check that the addtion of 2
     *  elements of positive value has not led to an error such as an overflow,
     *  by forcing the error itself.
     *
     *  This check is not the best check for arithmetic errors. There are ways
     *  to make it faster, but it is intended to be portable and provide users
     *  with the possibility to quickly check the architmectics during
     *  computation with little efforts from their part.
     *
     *  In particular, if \c Tp is not a base type, the author of the type must
     *  define the numeric limits \c numeric_limits<Tp>::max() for that type.
     */
    template <typename Tp>
    inline typename enable_if<std::tr1::is_arithmetic<Tp>, Tp>::type
    check_positive_add(Tp x, Tp y)
    {
      // The additional bracket is to avoid conflict with MSVC min/max macros
      if (((std::numeric_limits<Tp>::max)() - x) < y)
        {
          std::stringstream out;
          out << x << " + " << y << " caused overflow";
          throw arithmetic_error(out.str());
        }
      return x + y;
    }

    /**
     *  This arithmetic check is only used when the macro
     *  SPATIAL_SAFER_ARITHMETICS is defined. Check that the computation of the
     *  square of an element has not overflown.
     *
     *  This check is not the best check for arithmetic errors. There are ways
     *  to make it faster, but it is intended to be portable and provide users
     *  with the possibility to quickly check the architmectics during
     *  computation with little efforts from their part.
     */
    template <typename Tp>
    inline typename enable_if<std::tr1::is_arithmetic<Tp>, Tp>::type
    check_square(Tp x)
    {
      Tp zero = Tp(); // get 0
      if (x != zero)
        {
          Tp abs = check_abs(x);
          if (((std::numeric_limits<Tp>::max)() / abs) < abs)
            {
              std::stringstream out;
              out << "square(" << x << ") caused overflow";
              throw arithmetic_error(out.str());
            }
          return x * x;
        }
      return zero;
    }

    /**
     *  This arithmetic check is only used when the macro
     *  SPATIAL_SAFER_ARITHMETICS is defined. Check that the multiplication of 2
     *  positive elements has not resulted into an arithmetic error such as
     *  an overflow.
     *
     *  This check will only work for 2 positive element x and y. This check is
     *  not the best check for arithmetic errors. There are ways to make it
     *  better, but it's hard to make it more portable.
     *
     *  In particular, if \c Tp is not a base type, the author of the type must
     *  define the numeric limits \c std::numeric_limits<Tp>::max() for that
     *  type.
     */
    template <typename Tp>
    inline typename enable_if<std::tr1::is_arithmetic<Tp>, Tp>::type
    check_positive_mul(Tp x, Tp y)
    {
      Tp zero = Tp(); // get 0
      if (x != zero)
        {
          if (((std::numeric_limits<Tp>::max)() / x) < y)
            {
              std::stringstream out;
              out << x << " * " << y << " caused overflow";
              throw arithmetic_error(out.str());
            }
          return x * y;
        }
      return zero;
    }
  } // spatial except

  namespace math
  {
    /**
     *  Compute the distance between the \p origin and the closest point to the
     *  plane orthogonal to the axis of dimension \c dim and passing by \c key.
     */
    template <typename Key, typename Difference, typename Unit>
    inline typename enable_if<std::tr1::is_floating_point<Unit>, Unit>::type
    euclid_distance_to_plane
    (dimension_type dim, Key origin, Key key, Difference diff)
    {
      return std::abs(diff(dim, origin, key)); // floating types abs is always okay!
    }

    /**
     *  Uses the hypot() algorithm in order to compute the distance: minimize
     *  possibilities of loss of precision due to overflow and underflow.
     *
     *  The trick is to find the maximum value among all the component of the
     *  Key and then divide all other component with this one.
     *
     *  Here is the rationale for the distance:
     *  sqrt( x^2 + y^2 + z^2 + ... ) = abs(x) * sqrt( 1 + (y/x)^2 + (z/x)^2 )
     *
     *  Providing x statisfies x>y, x>z, etc, the second form is less likely to
     *  overflow than the first form.
     */
    template <typename Key, typename Difference, typename Unit>
    inline typename enable_if<std::tr1::is_floating_point<Unit>, Unit>::type
    euclid_distance_to_key
    (dimension_type rank, Key origin, Key key, Difference diff)
    {
      // Find a non zero maximum or return 0
      Unit max = euclid_distance_to_plane<Key, Difference, Unit>
        (0, origin, key, diff);
      dimension_type max_dim = 0;
      for (dimension_type i = 1; i < rank; ++i)
        {
          Unit d = euclid_distance_to_plane<Key, Difference, Unit>
            (i, origin, key, diff);
          if (d > max) { max = d; max_dim = i; }
        }
      const Unit zero = Unit();
      if (max == zero) return zero; // they're all zero!
      // Compute the distance
      Unit sum = zero;
      for (dimension_type i = 0; i < rank; ++i)
        {
          if (i == max_dim) continue;
          Unit div = diff(i, origin, key) / max;
          sum += div * div;
        }
      const Unit one = ((Unit) 1.0); // Not sure how to represent it otherwise
#ifdef SPATIAL_SAFER_ARITHMETICS
      return except::check_positive_mul(max, std::sqrt(one + sum));
#else
      return max * std::sqrt(one + sum);
#endif
    }

    /**
     *  Compute the distance between the \p origin and the closest point
     *  to the plane orthogonal to the axis of dimension \c dim and passing by
     *  \c key.
     */
    template <typename Key, typename Difference, typename Unit>
    inline typename enable_if<std::tr1::is_arithmetic<Unit>, Unit>::type
    square_euclid_distance_to_plane
    (dimension_type dim, Key origin, Key key, Difference diff)
    {
      Unit d = diff(dim, origin, key);
#ifdef SPATIAL_SAFER_ARITHMETICS
      return except::check_square(d);
#else
      return d * d;
#endif
    }

    /**
     *  Compute the square value of the distance between \p origin and
     *  \p key.
     */
    template <typename Key, typename Difference, typename Unit>
    inline typename enable_if<std::tr1::is_arithmetic<Unit>, Unit>::type
    square_euclid_distance_to_key
    (dimension_type rank, const Key& origin, const Key& key,
     const Difference& diff)
    {
      Unit sum = square_euclid_distance_to_plane<Key, Difference, Unit>
        (0, origin, key, diff);
      for (dimension_type i = 1; i < rank; ++i)
        {
#ifdef SPATIAL_SAFER_ARITHMETICS
          sum = except::check_positive_add
            (square_euclid_distance_to_plane<Key, Difference, Unit>
             (i, origin, key, diff), sum);
#else
          sum += square_euclid_distance_to_plane
            <Key, Difference, Unit>(i, origin, key, diff);
#endif
        }
      return sum;
    }

    /**
     *  Compute the distance between the \p origin and the closest point
     *  to the plane orthogonal to the axis of dimension \c dim and passing by
     *  \c key.
     */
    template <typename Key, typename Difference, typename Unit>
    inline typename enable_if<std::tr1::is_arithmetic<Unit>, Unit>::type
    manhattan_distance_to_plane
    (dimension_type dim, Key origin, Key key, Difference diff)
    {
#ifdef SPATIAL_SAFER_ARITHMETICS
      return except::check_abs(diff(dim, origin, key));
#else
      return std::abs(diff(dim, origin, key));
#endif
    }

    /**
     *  Compute the manhattan distance between \p origin and \p key.
     */
    template <typename Key, typename Difference, typename Unit>
    inline typename enable_if<std::tr1::is_arithmetic<Unit>, Unit>::type
    manhattan_distance_to_key
    (dimension_type rank, Key origin, Key key, Difference diff)
    {
      Unit sum = manhattan_distance_to_plane<Key, Difference, Unit>
        (0, origin, key, diff);
      for (dimension_type i = 1; i < rank; ++i)
        {
#ifdef SPATIAL_SAFER_ARITHMETICS
          sum = except::check_positive_add
            (manhattan_distance_to_plane<Key, Difference, Unit>
             (i, origin, key, diff), sum);
#else
          sum += manhattan_distance_to_plane
            <Key, Difference, Unit>(i, origin, key, diff);
#endif
        }
      return sum;
    }

    /*
      // For a future implementation where we take earth-like spheroid as an
      // example for non-euclidian spaces, or manifolds.
      math::great_circle_distance_to_key
      math::great_circle_distance_to_plane
      math::vincenty_distance_to_key
      math::vincenty_distance_to_plane
    */
  } // namespace math
}

#endif // SPATIAL_MATH_HPP<|MERGE_RESOLUTION|>--- conflicted
+++ resolved
@@ -33,11 +33,7 @@
   namespace except
   {
     /**
-<<<<<<< HEAD
      *  Check that the distance given \c x has a positive value.
-=======
-     *  Check that the distance given in \c x has a positive value.
->>>>>>> 0ab171c4
      *  \throws negative_distance
      */
     template<typename Tp>
